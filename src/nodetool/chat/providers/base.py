--- conflicted
+++ resolved
@@ -9,11 +9,7 @@
 from typing import Any, AsyncGenerator, Sequence
 
 from nodetool.agents.tools.base import Tool
-<<<<<<< HEAD
-from nodetool.metadata.types import Message, ToolCall
-=======
 from nodetool.metadata.types import Message, Provider, ToolCall, MessageFile
->>>>>>> cd180c32
 from nodetool.workflows.types import Chunk
 
 import json
