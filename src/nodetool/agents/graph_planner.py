--- conflicted
+++ resolved
@@ -518,93 +518,6 @@
     logger.info("  " + "=" * 50)
 
 
-<<<<<<< HEAD
-# Schema for Phase 1: Analysis
-WORKFLOW_ANALYSIS_SCHEMA = {
-    "type": "object",
-    "required": [
-        "objective_interpretation",
-        "workflow_approach",
-        "expected_outcomes",
-        "constraints",
-        "assumptions",
-        "required_namespaces",
-        "workflow_graph_dot",
-        "inferred_inputs",
-        "inferred_outputs",
-        "usage_context",
-    ],
-    "additionalProperties": False,
-    "properties": {
-        "objective_interpretation": {
-            "type": "string",
-            "description": "Clear interpretation of what the user wants to achieve",
-        },
-        "workflow_approach": {
-            "type": "string",
-            "description": "High-level approach to solve the problem using a graph workflow",
-        },
-        "expected_outcomes": {
-            "type": "array",
-            "description": "List of expected outputs or results from the workflow",
-            "items": {"type": "string"},
-        },
-        "constraints": {
-            "type": "array",
-            "description": "Any constraints or special requirements identified",
-            "items": {"type": "string"},
-        },
-        "assumptions": {
-            "type": "array",
-            "description": "Assumptions made about the workflow",
-            "items": {"type": "string"},
-        },
-        "required_namespaces": {
-            "type": "array",
-            "description": "List of required node namespaces for the workflow",
-            "items": {"type": "string"},
-        },
-        "workflow_graph_dot": {
-            "type": "string",
-            "description": "DOT graph notation representing the planned workflow structure",
-        },
-        "inferred_inputs": {
-            "type": "array",
-            "description": "Inferred input requirements based on the objective",
-            "items": {
-                "type": "object",
-                "required": ["name", "type", "description"],
-                "additionalProperties": False,
-                "properties": {
-                    "name": {"type": "string", "description": "Input parameter name"},
-                    "type": {"type": "string", "description": "Data type (str, int, float, bool, list, dict, image, video, audio, dataframe, document, any)"},
-                    "description": {"type": "string", "description": "What this input represents"},
-                }
-            },
-        },
-        "inferred_outputs": {
-            "type": "array",
-            "description": "Inferred output results based on the objective",
-            "items": {
-                "type": "object",
-                "required": ["name", "type", "description"],
-                "additionalProperties": False,
-                "properties": {
-                    "name": {"type": "string", "description": "Output parameter name"},
-                    "type": {"type": "string", "description": "Data type (str, int, float, bool, list, dict, image, video, audio, dataframe, document, any)"},
-                    "description": {"type": "string", "description": "What this output represents"},
-                }
-            },
-        },
-        "usage_context": {
-            "type": "string",
-            "enum": ["workflow", "tool", "hybrid"],
-            "description": "Whether this graph is meant to be used as a standalone workflow, as a tool for LLMs, or both",
-        },
-    },
-}
-=======
->>>>>>> 48dfdbc2
 
 
 
@@ -613,12 +526,8 @@
 # GraphArchitect AI System Core Directives
 
 ## Mission
-<<<<<<< HEAD
-As GraphArchitect AI, you are an intelligent system that transforms natural language objectives into executable workflow graphs. Your intelligence lies in automatically understanding what users want to accomplish and creating the appropriate graph structure without requiring manual specification of inputs and outputs.
-=======
 As GraphArchitect AI, you are an intelligent system that transforms natural language objectives into executable workflow graphs. 
 Your intelligence lies in automatically understanding what users want to accomplish and creating the appropriate graph structure without requiring manual specification of inputs and outputs.
->>>>>>> 48dfdbc2
 
 ## Intelligence Principles
 1. **Automatic Inference:** You MUST automatically infer required inputs and outputs from the user's objective. Do not require explicit schemas.
@@ -842,11 +751,7 @@
 **No output schema provided - you MUST infer outputs from the objective**
 {%- endif %}
 
-<<<<<<< HEAD
-Return ONLY the JSON object matching the schema, no additional text.
-=======
 You MUST use the submit_analysis_result tool to submit your analysis. Do not provide any JSON output directly - use the tool to submit your structured analysis result.
->>>>>>> 48dfdbc2
 """
 
 WORKFLOW_DESIGN_PROMPT = """
@@ -1078,11 +983,7 @@
         
         logger.debug(f"GraphPlanner initialized for objective: {objective[:100]}...")
 
-<<<<<<< HEAD
-    def _build_initial_node_representations(self):
-=======
     def _build_initial_node_representations(self) -> None:
->>>>>>> 48dfdbc2
         """Build initial input/output node representations from current schemas."""
         self._input_nodes = [
             {
@@ -1267,18 +1168,6 @@
 
         return input_schema
 
-<<<<<<< HEAD
-    def _process_inferred_schemas(self, analysis_result: Dict[str, Any]) -> None:
-        """Process inferred input/output schemas from analysis phase and update instance schemas."""
-        # Update input schema if not already provided
-        if not self.input_schema and "inferred_inputs" in analysis_result:
-            inferred_inputs = analysis_result["inferred_inputs"]
-            self.input_schema = [
-                GraphInput(
-                    name=inp["name"],
-                    type=TypeMetadata(type=inp["type"]),
-                    description=inp["description"]
-=======
     def _process_inferred_schemas(self, analysis_result: WorkflowAnalysisResult) -> None:
         """Process inferred input/output schemas from analysis phase and update instance schemas."""
         # Update input schema if not already provided
@@ -1289,22 +1178,12 @@
                     name=inp.name,
                     type=TypeMetadata(type=inp.type),
                     description=inp.description
->>>>>>> 48dfdbc2
                 )
                 for inp in inferred_inputs
             ]
             logger.info(f"Using inferred input schema: {[inp.name + ':' + inp.type.type for inp in self.input_schema]}")
 
         # Update output schema if not already provided  
-<<<<<<< HEAD
-        if not self.output_schema and "inferred_outputs" in analysis_result:
-            inferred_outputs = analysis_result["inferred_outputs"]
-            self.output_schema = [
-                GraphOutput(
-                    name=out["name"],
-                    type=TypeMetadata(type=out["type"]),
-                    description=out["description"]
-=======
         if not self.output_schema and analysis_result.inferred_outputs:
             inferred_outputs = analysis_result.inferred_outputs
             self.output_schema = [
@@ -1312,7 +1191,6 @@
                     name=out.name,
                     type=TypeMetadata(type=out.type),
                     description=out.description
->>>>>>> 48dfdbc2
                 )
                 for out in inferred_outputs
             ]
@@ -1322,13 +1200,8 @@
         self._build_initial_node_representations()
 
         # Log usage context if available
-<<<<<<< HEAD
-        if "usage_context" in analysis_result:
-            usage_context = analysis_result["usage_context"]
-=======
         if analysis_result.usage_context:
             usage_context = analysis_result.usage_context
->>>>>>> 48dfdbc2
             logger.info(f"Graph usage context: {usage_context}")
 
     def _build_nodes_and_edges_from_specifications(
@@ -1458,14 +1331,6 @@
                         f"[{phase_name}] Running: Retry attempt {attempt + 1}/{max_validation_attempts}..."
                     )
 
-<<<<<<< HEAD
-                response = await self.provider.generate_message(
-                    messages=history,
-                    model=self.model,
-                    tools=tools,
-                    max_tokens=self.max_tokens,
-                )
-=======
                 for i in range(max_iterations):
                     if self.verbose:
                         logger.info(
@@ -1498,7 +1363,6 @@
                         content=response_content if response_content else None,
                         tool_calls=tool_calls if tool_calls else None,
                     )
->>>>>>> 48dfdbc2
 
                     if not response:
                         raise Exception("LLM returned no response.")
@@ -1635,74 +1499,6 @@
                         )
                     )
 
-<<<<<<< HEAD
-                # Request structured output
-                structured_response = await self.provider.generate_message(
-                    messages=history,
-                    model=self.model,
-                    response_format={
-                        "type": "json_schema",
-                        "json_schema": {
-                            "name": schema_name,
-                            "schema": response_schema,
-                            "strict": True,
-                        },
-                    },
-                    max_tokens=self.max_tokens,
-                )
-
-                if not structured_response or not isinstance(
-                    structured_response.content, str
-                ):
-                    raise ValueError(
-                        f"Failed to get structured {phase_name.lower()} output"
-                    )
-
-                try:
-                    result = json.loads(structured_response.content)
-                except Exception as e:
-                    logger.error(f"Error parsing structured output: {e}", exc_info=True)
-                    raise ValueError(f"Error parsing structured output: {e}")
-
-                history.append(
-                    Message(
-                        role="assistant",
-                        content=structured_response.content,
-                    )
-                )
-
-                # Run validation if provided
-                if validation_fn:
-                    error_message = validation_fn(result)
-                    if error_message:
-                        logger.warning(
-                            f"{phase_name} validation failed: {error_message}"
-                        )
-                        # Add error to history for next attempt
-                        history.append(
-                            Message(
-                                role="user",
-                                content=f"Validation failed: {error_message}",
-                            )
-                        )
-                        continue
-
-                # Success
-                if self.verbose:
-                    logger.info(f"[{phase_name}] Success: {phase_name} complete")
-
-                return (
-                    history,
-                    result,
-                    PlanningUpdate(
-                        phase=phase_name,
-                        status="Success",
-                        content=f"{phase_name} complete",
-                    ),
-                )
-
-=======
->>>>>>> 48dfdbc2
             # All validation attempts failed
             raise ValueError(
                 f"{phase_name} failed to produce valid result after {max_validation_attempts} attempts"
@@ -2330,11 +2126,7 @@
         if analysis_result:
             self._process_inferred_schemas(analysis_result)
 
-<<<<<<< HEAD
-        # Pretty print analysis results
-=======
         # Pretty print analysis results and yield as chunks
->>>>>>> 48dfdbc2
         if self.verbose and analysis_result:
             logger.info("\n" + "=" * 60)
             logger.info("WORKFLOW ANALYSIS RESULTS")
@@ -2360,29 +2152,6 @@
             analysis_summary += "**Expected Outcomes:**\n"
             for outcome in analysis_result.expected_outcomes:
                 logger.info(f"  • {outcome}")
-<<<<<<< HEAD
-            
-            # Print inferred schemas
-            if "inferred_inputs" in analysis_result:
-                logger.info("\nInferred Inputs:")
-                for inp in analysis_result["inferred_inputs"]:
-                    logger.info(f"  • {inp['name']} ({inp['type']}): {inp['description']}")
-            
-            if "inferred_outputs" in analysis_result:
-                logger.info("\nInferred Outputs:")
-                for out in analysis_result["inferred_outputs"]:
-                    logger.info(f"  • {out['name']} ({out['type']}): {out['description']}")
-            
-            if "usage_context" in analysis_result:
-                logger.info(f"\nUsage Context: {analysis_result['usage_context']}")
-            
-            logger.info("\nConstraints:")
-            for constraint in analysis_result.get("constraints", []):
-                logger.info(f"  • {constraint}")
-            logger.info("\nAssumptions:")
-            for assumption in analysis_result.get("assumptions", []):
-                logger.info(f"  • {assumption}")
-=======
                 analysis_summary += f"- {outcome}\n"
             analysis_summary += "\n"
             
@@ -2425,7 +2194,6 @@
                 analysis_summary += "\n"
             
             # DOT Graph
->>>>>>> 48dfdbc2
             logger.info("\nPlanned Workflow Structure (DOT Graph):")
             dot_graph = analysis_result.workflow_graph_dot
             if dot_graph:
