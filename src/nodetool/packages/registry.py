"""
Package registry module for nodetool application.

This module provides functionality for managing node packages in the nodetool ecosystem.
It handles:
- Installing packages from GitHub repositories or local paths
- Uninstalling packages
- Listing installed and available packages
- Updating packages to their latest versions
- Managing example workflows from installed packages
- Managing package-provided assets from installed packages

Key components:
- PackageInfo: Model for package information in the registry index
- PackageModel: Package metadata model imported from nodetool.metadata.node_metadata
- Registry: Unified package registry manager that handles all package operations,
  including examples and assets
- AssetInfo: Model for asset information from package-provided assets
- Helper functions:
  - validate_repo_id: Validates repository IDs in owner/project format
  - get_package_metadata_from_github: Extracts metadata from GitHub repository
  - get_package_metadata_from_pip: Extracts metadata from installed pip packages
  - discover_node_packages: Scans for installed packages in nodetool.nodes namespace

Package management:
- Uses either uv or pip as the package manager (preferring uv if available)
- Packages are identified by their repository ID (repo_id) in the format <owner>/<project>
- Package metadata is retrieved from pyproject.toml files and nodes.json
- Available packages are listed from a central registry at REGISTRY_URL

Example and asset management:
- Registry provides functionality to discover, load, and manage example workflows and assets
- Examples and assets are stored in 'examples' and 'assets' directories within each package, respectively
- Supports caching of examples and assets for better performance
- Allows searching examples by ID or name, and assets by file name
- Provides ability to save new examples (in development mode only)

Usage:
    registry = Registry()
    packages = registry.list_installed_packages()
    registry.install_package("owner/project")
    registry.uninstall_package("owner/project")
    registry.update_package("owner/project")

    examples = registry.list_examples()
    example = registry.find_example_by_name("example_name")
"""

from enum import Enum
import json
import os
import subprocess
import requests
import tomli
import re
import importlib
import importlib.metadata
import logging
from datetime import datetime
from pathlib import Path
from typing import List, Dict, Any, Optional, Tuple
from pydantic import BaseModel
from urllib.parse import urlparse
import httpx
import asyncio
import click

from nodetool.common.environment import Environment
from nodetool.common.settings import get_system_file_path
from nodetool.metadata.node_metadata import PackageModel, ExampleMetadata
from nodetool.packages.types import AssetInfo, PackageInfo
from nodetool.types.workflow import Workflow
from nodetool.types.graph import Graph as APIGraph
<<<<<<< HEAD
from nodetool.workflows.base_node import get_node_class
=======
from nodetool.workflows.base_node import get_node_class, split_camel_case
>>>>>>> ec38aff9


# Constants
PACKAGES_DIR = "packages"
REGISTRY_URL = (
    "https://raw.githubusercontent.com/nodetool-ai/nodetool-registry/main/index.json"
)
DEFAULT_REGISTRY_REPO = "https://github.com/nodetool/package-registry.git"


def json_serializer(obj: Any) -> dict:
    if isinstance(obj, BaseModel):
        return obj.model_dump()
    elif isinstance(obj, Enum):
        return obj.value
    raise TypeError("Type not serializable")


def validate_repo_id(repo_id: str) -> Tuple[bool, Optional[str]]:
    """
    Validate that a repo_id follows the <owner>/<project> format.

    Args:
        repo_id: The repository ID to validate

    Returns:
        Tuple[bool, Optional[str]]: A tuple containing:
            - Booleae indicating if the repo_id is valid
            - Error message if invalid, None otherwise
    """
    if not repo_id:
        return False, "Repository ID cannot be empty"

    # Check for the owner/project format using regex
    pattern = r"^[a-zA-Z0-9][-a-zA-Z0-9_]*\/[a-zA-Z0-9][-a-zA-Z0-9_]*$"
    if not re.match(pattern, repo_id):
        return (
            False,
            f"Invalid repository ID format: {repo_id}. Must be in the format <owner>/<project>",
        )

    return True, None


def get_packages_dir() -> Path:
    """
    Get the path to the packages directory.

    This function retrieves the system-specific path where package metadata is stored.
    It ensures the directory exists by creating it if necessary.

    Returns:
        Path: A Path object pointing to the packages directory.
    """
    packages_dir = get_system_file_path(PACKAGES_DIR)
    os.makedirs(packages_dir, exist_ok=True)
    return packages_dir


def get_package_metadata_from_github(github_repo: str) -> Optional[PackageModel]:
    """
    Get package metadata from a GitHub repository.

    This function fetches the pyproject.toml file from a GitHub repository and
    extracts package metadata from it. It supports both standard project metadata
    and Poetry-style metadata.

    Args:
        github_repo: GitHub repository URL (e.g. "https://github.com/nodetool-ai/nodetool-comfy")

    Returns:
        PackageModel: A populated PackageModel instance if successful
        None: If metadata could not be retrieved or parsed

    Raises:
        requests.HTTPError: If the GitHub API request fails
    """
    # Extract repo_id from github_repo URL
    parsed_url = urlparse(github_repo)
    path_parts = parsed_url.path.strip("/").split("/")
    if len(path_parts) < 2:
        print(f"Invalid GitHub repository URL: {github_repo}")
        return None

    repo_id = f"{path_parts[0]}/{path_parts[1]}"

    # Get the pyproject.toml file from the GitHub repository
    raw_url = f"https://raw.githubusercontent.com/{repo_id}/main/pyproject.toml"

    response = requests.get(raw_url)
    response.raise_for_status()
    pyproject_data = tomli.loads(response.text)

    # Extract metadata
    project_data = pyproject_data.get("project", {})
    if not project_data:
        project_data = pyproject_data.get("tool", {}).get("poetry", {})

    if not project_data:
        raise ValueError(
            f"No project metadata found in pyproject.toml for {github_repo}"
        )

    # Check if repository is defined
    if "repository" not in project_data:
        raise ValueError(
            f"'repository' field is missing in pyproject.toml for {github_repo}. Please define the repository URL."
        )

    return PackageModel(
        name=project_data.get("name", github_repo),
        description=project_data.get("description", ""),
        version=project_data.get("version", "0.1.0"),
        authors=project_data.get("authors", []),
        repo_id=repo_id,
    )


def get_package_manager_command() -> List[str]:
    """
    Return the appropriate package manager command (uv or pip).

    This function checks if the uv package manager is available on the system.
    If uv is available, it returns a command list for using uv's pip interface.
    Otherwise, it falls back to the standard pip command.

    Returns:
        List[str]: A list containing the package manager command components
                  (either ["uv", "pip"] or ["pip"])
    """
    try:
        subprocess.run(["uv", "--version"], capture_output=True, check=False)
        return ["uv", "pip"]
    except FileNotFoundError:
        return ["pip"]


class Registry:
    """
    Unified package registry manager that works with Python's package system.

    This class combines functionality for managing packages, examples, and assets.
    Packages are discovered through the nodetool.nodes namespace and metadata
    is stored in nodes.json files within each package.
    """

    def __init__(self):
        self.pkg_mgr = get_package_manager_command()
        self._node_cache = None  # Cache for node metadata
        self._packages_cache = None  # Cache for installed packages
        self._examples_cache = (
            {}
        )  # Cache for loaded examples by package_name:example_name
        self._example_search_cache: Optional[Dict[str, Any]] = None
        self.logger = logging.getLogger(__name__)

    def pip_install(
        self, install_path: str, editable: bool = False, upgrade: bool = False
    ) -> None:
        """
        Call the pip install command.
        """
        if upgrade:
            subprocess.check_call([*self.pkg_mgr, "install", "--upgrade", install_path])
        elif editable:
            subprocess.check_call([*self.pkg_mgr, "install", "-e", install_path])
        else:
            subprocess.check_call([*self.pkg_mgr, "install", install_path])

    def pip_uninstall(self, package_name: str) -> None:
        """
        Call the pip uninstall command.
        """
        # Always use standard pip for uninstall operations, not uv
        subprocess.check_call(["pip", "uninstall", package_name, "--yes"])

    def list_installed_packages(self) -> List[PackageModel]:
        """List all installed node packages."""
        if self._packages_cache is None:
            self._packages_cache = discover_node_packages()
        return self._packages_cache

    def find_package_by_name(self, name: str) -> Optional[PackageModel]:
        """Find a package by name."""
        return next(
            (
                package
                for package in self.list_installed_packages()
                if package.name == name
            ),
            None,
        )

    def list_available_packages(self) -> List[PackageInfo]:
        """
        List all available packages from the registry.

        This method fetches the package index from the remote registry
        and returns the list of available packages.

        Returns:
            List[Dict[str, Any]]: A list of dictionaries containing package information
                                 from the registry

        Note:
            Returns an empty list if the registry cannot be reached or the index cannot be parsed.
        """
        response = requests.get(REGISTRY_URL)
        response.raise_for_status()
        packages_data = response.json()["packages"]

        return [PackageInfo(**package) for package in packages_data]

    def install_package(self, repo_id: str, local_path: Optional[str] = None) -> None:
        """Install a package by repository ID or from local path."""
        if local_path:
            self.pip_install(local_path, editable=True)
        else:
            install_path = f"git+https://github.com/{repo_id}"
            self.pip_install(install_path)
        # Clear the cache since we've installed a new package
        self.clear_packages_cache()

    def uninstall_package(self, repo_id: str) -> bool:
        """Uninstall a package by repository ID."""
        is_valid, error_msg = validate_repo_id(repo_id)
        if not is_valid:
            raise ValueError(error_msg)

        _, project = repo_id.split("/")
        try:
            self.pip_uninstall(project)
            print(f"Successfully uninstalled package {repo_id}")
            # Clear the cache since we've uninstalled a package
            self.clear_packages_cache()
            return True
        except subprocess.CalledProcessError as e:
            print(f"Error uninstalling package {repo_id}: {e}")
            return False

    def update_package(self, repo_id: str) -> bool:
        """Update a package to the latest version."""
        is_valid, error_msg = validate_repo_id(repo_id)
        if not is_valid:
            raise ValueError(error_msg)

        try:
            install_url = f"git+https://github.com/{repo_id}"
            self.pip_install(install_url, upgrade=True)
            print(f"Successfully updated package {repo_id}")
            # Clear the cache since we've updated a package
            self.clear_packages_cache()
            return True
        except subprocess.CalledProcessError as e:
            print(f"Error updating package {repo_id}: {e}")
            return False

    async def search_nodes(self, query: str = "") -> List[Dict[str, Any]]:
        """
        Search for nodes across all available packages asynchronously.

        This method fetches node metadata from all available packages in parallel and
        filters them based on the provided query string. The results are
        cached for subsequent searches.

        Args:
            query: Optional search string to filter nodes by name or description
                  If empty, returns all available nodes

        Returns:
            List[Dict[str, Any]]: A list of node metadata dictionaries matching the query
        """
        # Use cached nodes if available
        if self._node_cache is None:
            self._node_cache = await self._fetch_all_nodes_async()

        # If no query, return all nodes
        if not query:
            return self._node_cache

        # Filter nodes based on query (case-insensitive)
        query = query.lower()
        return [
            node
            for node in self._node_cache
            if query in node.get("name", "").lower()
            or query in node.get("description", "").lower()
        ]

    async def _fetch_all_nodes_async(self) -> List[Dict[str, Any]]:
        """
        Fetch node metadata from all available packages asynchronously.

        This method:
        1. Gets all available packages from the registry
        2. For each package, fetches the package metadata JSON file in parallel
        3. Extracts node information from each metadata file

        Returns:
            List[Dict[str, Any]]: A list of node metadata dictionaries
        """
        all_nodes = []
        available_packages = self.list_available_packages()

        async with httpx.AsyncClient(timeout=30.0) as client:
            # Create tasks for all package metadata fetches
            tasks = []
            for package in available_packages:
                # Construct the URL to the package metadata file
                package_name = package.repo_id.split("/")[1]
                metadata_url = f"https://raw.githubusercontent.com/{package.repo_id}/main/src/nodetool/package_metadata/{package_name}.json"
                tasks.append(
                    self._fetch_package_nodes(client, metadata_url, package.repo_id)
                )

            # Run all tasks in parallel and gather results
            results = await asyncio.gather(*tasks, return_exceptions=True)

            # Process results
            for package_nodes in results:
                if isinstance(package_nodes, Exception):
                    # Skip failed requests
                    continue
                all_nodes.extend(package_nodes)  # type: ignore

        return all_nodes

    async def _fetch_package_nodes(
        self, client: httpx.AsyncClient, url: str, repo_id: str
    ) -> List[Dict[str, Any]]:
        """
        Fetch node metadata for a single package.

        Args:
            client: httpx AsyncClient to use for the request
            url: URL to the package metadata file
            repo_id: Repository ID of the package

        Returns:
            List[Dict[str, Any]]: List of node metadata dictionaries for the package

        Raises:
            Exception: If the request fails or the response cannot be parsed
        """
        try:
            response = await client.get(url)
            response.raise_for_status()

            # Parse the node metadata
            package_metadata = response.json()
            package_nodes = package_metadata.get("nodes", [])

            # Add package information to each node
            for node in package_nodes:
                node["package"] = repo_id

            return package_nodes

        except (httpx.RequestError, json.JSONDecodeError) as e:
            print(f"Error fetching nodes from {repo_id}: {e}")
            raise

    async def get_package_for_node_type(self, node_type: str) -> Optional[str]:
        """
        Get the package that provides a specific node type.

        Args:
            node_type: The type identifier of the node

        Returns:
            Optional[str]: The repository ID of the package providing the node,
                          or None if the node type is not found
        """
        # Ensure the node cache is populated
        if self._node_cache is None:
            self._node_cache = await self._fetch_all_nodes_async()

        # Search for the node type in the cache
        for node in self._node_cache:
            if node.get("node_type") == node_type:
                return node.get("package")

        return None

    def clear_node_cache(self) -> None:
        """
        Clear the node metadata cache.

        This forces the next search to fetch fresh node metadata.
        """
        self._node_cache = None

    def clear_packages_cache(self) -> None:
        """
        Clear the installed packages cache.

        This forces the next call to list_installed_packages to re-discover packages.
        """
        self._packages_cache = None

    def clear_examples_cache(self) -> None:
        """
        Clear the loaded examples cache.

        This forces the next call to load_example to re-load from disk.
        """
        self._examples_cache = {}
        self._example_search_cache = None

    def _populate_example_search_cache(self) -> None:
        """
        Load necessary example data into an in-memory cache for searching.
        """
        if self._example_search_cache is not None:
            return

        self.logger.info("Populating example workflow search cache...")
        self._example_search_cache = {}
        packages = self.list_installed_packages()

        for package in packages:
            if not package.examples:
                continue

            for example_meta in package.examples:
                if not package.source_folder:
                    continue

                example_path = (
                    Path(package.source_folder)
                    / "nodetool"
                    / "examples"
                    / package.name
                    / f"{example_meta.name}.json"
                )

                if not example_path.exists():
                    continue

                with open(example_path, "r", encoding="utf-8") as f:
                    try:
                        workflow_data = json.load(f)

                        # Extract and cache node types for search
                        graph_data = workflow_data.get("graph", {})
                        nodes = graph_data.get("nodes", [])
                        node_types = [
                            node.get("type", "").lower() for node in nodes
                        ]

                        # Store only essential data for search
                        cached_item = {
                            "id": workflow_data.get("id"),  # For deduplication
                            "_node_types": node_types,      # For searching
                        }

                        cache_key = f"{package.name}:{example_meta.name}"
                        self._example_search_cache[cache_key] = cached_item
                    except json.JSONDecodeError:
                        self.logger.warning(
                            f"Skipping corrupted example JSON: {example_path}"
                        )
                        continue
        self.logger.info(
            f"Cached {len(self._example_search_cache)} example workflows for search."
        )

    def _load_example_from_file(self, file_path: str, package_name: str) -> Workflow:
        """
        Load a single example workflow from a JSON file.

        Args:
            file_path: The full path to the example workflow JSON file
            package_name: Name of the package providing this example

        Returns:
            ExampleWorkflow: The loaded example workflow with metadata
        """
        try:
            with open(file_path, "r") as f:
                props = json.load(f)
                props["package_name"] = package_name
                if not Environment.is_production():
                    props["path"] = file_path
                workflow = Workflow(**props)
                return workflow
        except json.JSONDecodeError as e:
            self.logger.error(
                f"Error decoding JSON for example workflow {file_path}: {e}"
            )
            # Return an empty Workflow with the name indicating it is broken
            now_str = datetime.now().isoformat()
            return Workflow(
                id="",
                name=f"[ERROR] {os.path.basename(file_path)}",
                tags=[],
                graph=APIGraph(nodes=[], edges=[]),
                access="",
                created_at=now_str,
                updated_at=now_str,
                description=f"Error loading this workflow: {str(e)}",
                package_name=package_name,
                path=file_path,
            )

    def _load_examples_from_directory(
        self, directory: str, package_name: str
    ) -> List[ExampleMetadata]:
        """
        Load all example workflows from a directory.

        Args:
            directory: The directory containing example workflow JSON files
            package_name: Name of the package providing these examples

        Returns:
            List[Workflow]: A list of all loaded example workflows from the directory
        """
        if not os.path.exists(directory):
            self.logger.warning(f"Examples directory does not exist: {directory}")
            return []

        # Define the package-specific examples directory
        package_dir = os.path.join(directory, package_name)
        os.makedirs(package_dir, exist_ok=True)

        if not os.path.exists(package_dir):
            self.logger.warning(
                f"Package examples directory does not exist: {package_dir}"
            )
            return []

        examples = []
        for name in os.listdir(package_dir):
            # Skip files starting with underscore (_) and non-JSON files
            if name.startswith("_") or not name.endswith(".json"):
                continue

            file_path = os.path.join(package_dir, name)
            workflow = self._load_example_from_file(file_path, package_name)
            examples.append(
                ExampleMetadata(
                    id=workflow.id,
                    name=workflow.name,
                    description=workflow.description,
                    tags=workflow.tags or [],
                )
            )

        return examples

    def clear_cache(self) -> None:
        """Clear all caches (packages, nodes, and examples) to force fresh data on next calls."""
        self.clear_packages_cache()
        self.clear_node_cache()
        self.clear_examples_cache()

    def list_examples(self) -> List[Workflow]:
        """
        List all example workflows from installed packages.

        This method retrieves example metadata from installed packages and
        converts them to Workflow objects without scanning the filesystem.

        Returns:
            List[Workflow]: A list of all example workflows
        """
        examples = []
        packages = self.list_installed_packages()

        for package in packages:
            if package.examples:
                for example_meta in package.examples:
                    # Create Workflow from ExampleMetadata
                    now_str = datetime.now().isoformat()
                    workflow = Workflow(
                        id=example_meta.id,
                        name=example_meta.name,
                        description=example_meta.description,
                        tags=example_meta.tags or [],
                        graph=APIGraph(
                            nodes=[], edges=[]
                        ),  # Empty graph as we don't load the full workflow
                        access="public",
                        created_at=now_str,
                        updated_at=now_str,
                        package_name=package.name,
                        path=None,  # Path not available from metadata
                    )
                    examples.append(workflow)
        return examples

    def find_example_by_id(self, id: str) -> Optional[Workflow]:
        """
        Find an example workflow by its ID.

        Args:
            id: The ID of the workflow to find

        Returns:
            Optional[Workflow]: The found workflow or None if not found
        """
        examples = self.list_examples()
        example = next((ex for ex in examples if ex.id == id), None)
        return example if example else None

    def find_example_by_name(self, name: str) -> Optional[Workflow]:
        """
        Find an example workflow by its name.

        Args:
            name: The name of the workflow to find

        Returns:
            Optional[Workflow]: The found workflow or None if not found
        """
        examples = self.list_examples()
        example = next((ex for ex in examples if ex.name == name), None)
        return example if example else None

    def save_example(self, workflow: Workflow) -> Workflow:
        """
        Save a workflow as an example in the specified package.

        Args:
            workflow: The workflow object to save

        Returns:
            Workflow: The saved workflow

        Raises:
            ValueError: If the package_name is invalid or the package is not found

        Note:
            This function removes the user_id field before saving and
            invalidates the cached examples.
        """
        if Environment.is_production():
            raise ValueError("Saving examples is only allowed in dev mode")

        assert workflow.package_name is not None

        package = self.find_package_by_name(workflow.package_name)
        if not package:
            raise ValueError(f"Package {workflow.package_name} not found")

        src_folders = get_nodetool_package_source_folders()

        package_folder = next(
            (
                src_folder
                for src_folder in src_folders
                if package.name in str(src_folder)
            ),
            None,
        )

        if not package_folder:
            raise ValueError(
                f"Package {workflow.package_name} not found in source editable folders"
            )

        path = (
            package_folder
            / "nodetool"
            / "examples"
            / package.name
            / f"{workflow.name}.json"
        )
        os.makedirs(path.parent, exist_ok=True)

        # Find the package folder
        with open(path, "w") as f:
            json.dump(workflow.model_dump(), f, indent=2)

        # Invalidate the cached examples
        self.clear_examples_cache()

        return workflow

    def _load_assets_from_directory(
        self, directory: str, package_name: str
    ) -> List[AssetInfo]:
        """
        Load all asset files from a directory.

        Args:
            directory: The directory containing asset files
            package_name: Name of the package providing these assets

        Returns:
            List[AssetInfo]: A list of asset information objects
        """
        if not os.path.exists(directory):
            return []

        # Define the package-specific assets directory
        package_dir = os.path.join(directory, package_name)
        os.makedirs(package_dir, exist_ok=True)

        if not os.path.exists(package_dir):
            return []

        assets: List[AssetInfo] = []
        for name in os.listdir(package_dir):
            if name.startswith("_"):
                continue
            assets.append(AssetInfo(package_name=package_name, name=name, path=""))

        return assets

    def list_assets(self) -> List[AssetInfo]:
        """
        List all asset files from installed packages.

        This method retrieves asset metadata from installed packages
        without scanning the filesystem.

        Returns:
            List[AssetInfo]: A list of all asset files
        """
        assets = []
        packages = self.list_installed_packages()

        for package in packages:
            if package.assets:
                assets.extend(package.assets)

        return assets

    def find_asset_by_name(
        self, name: str, package_name: Optional[str] = None
    ) -> Optional[AssetInfo]:
        """
        Find an asset file by its file name, optionally filtering by package name.

        Args:
            name: The file name of the asset to find
            package_name: Optional package name to filter by

        Returns:
            Optional[AssetInfo]: The found asset or None if not found
        """
        if package_name:
            return next(
                (
                    asset
                    for asset in self.list_assets()
                    if asset.name == name and asset.package_name == package_name
                ),
                None,
            )
        else:
            return next(
                (asset for asset in self.list_assets() if asset.name == name),
                None,
            )

    def load_example(self, package_name: str, example_name: str) -> Optional[Workflow]:
        """
        Load a single example workflow from disk given package name and example name.

        This method uses the package's source folder to construct the path to the example file.

        Args:
            package_name: The name of the package containing the example
            example_name: The name of the example workflow to load

        Returns:
            Optional[Workflow]: The loaded workflow with full data, or None if not found

        Raises:
            ValueError: If the package is not found
        """
        package = self.find_package_by_name(package_name)
        if not package:
            raise ValueError(f"Package {package_name} not found")

        if not package.source_folder:
            raise ValueError(f"Package {package_name} does not have a source folder")

        # Construct the path to the example file
        # Examples are stored in: source_folder/nodetool/examples/package_name/example_name.json
        example_path = (
            Path(package.source_folder)
            / "nodetool"
            / "examples"
            / package_name
            / f"{example_name}.json"
        )

        if not example_path.exists():
            return None

        workflow = self._load_example_from_file(str(example_path), package_name)
        return workflow

    def search_example_workflows(self, query: str = "") -> List[Workflow]:
        """
        Search for example workflows by searching through node titles, descriptions, and types.

        This method loads all example workflows including their graphs and searches for
        matches in:
        - Node title (from ui_properties.title or data.title)
        - Node description (from data.description)
        - Node type

        Args:
            query: The search string to find in node properties

        Returns:
            List[Workflow]: A list of workflows that contain nodes matching the query
        """
        if not query:
            return self.list_examples()

        self._populate_example_search_cache()

        matching_workflows = []
        query = query.lower()

        self.logger.info(f"Searching for query: '{query}'")

        # To avoid adding the same workflow multiple times
        matched_workflow_ids = set()

        if self._example_search_cache is None:
            self.logger.warning("Search cache is not populated.")
            return []

        for cache_key, workflow_data in self._example_search_cache.items():
            workflow_id = workflow_data.get("id", "")
            if workflow_id and workflow_id in matched_workflow_ids:
                continue

            node_types = workflow_data.get("_node_types", [])
            found_match = any(query in node_type for node_type in node_types)

            if found_match:
                self.logger.info(f"Found match in workflow '{cache_key}'")
                package_name, example_name = cache_key.split(":", 1)
                workflow = self.load_example(package_name, example_name)
                if workflow:
                    matching_workflows.append(workflow)
                    if workflow.id:
                        matched_workflow_ids.add(workflow.id)

        self.logger.info(f"Found {len(matching_workflows)} matching workflows.")
        return matching_workflows


def discover_node_packages() -> list[PackageModel]:
    """
    Discover all installed node packages by finding packages that start with 'nodetool-'.

    This function:
    1. Gets all installed packages using importlib.metadata
    2. Filters for packages starting with 'nodetool-'
    3. Creates PackageModel instances for each discovered package
    4. Handles both regular installations and editable installs

    Returns:
        List[PackageModel]: List of discovered packages with their node metadata
    """
    packages = []
    import sys

    # First try to get the package's development location (for editable installs)
    for path in sys.path:
        if "nodetool-" in path:
            package_path = Path(path) / "nodetool" / "package_metadata"
            metadata_files = list(package_path.glob("*.json"))
            for metadata_file in metadata_files:
                try:
                    with open(metadata_file) as f:
                        metadata = json.load(f)
                        metadata["source_folder"] = str(path)
                        packages.append(PackageModel(**metadata))
                except Exception as e:
                    print(f"Error processing {metadata_file}: {e}")

    # Get all installed distributions
    visited_paths = set()
    for dist in importlib.metadata.distributions():
        package_name = dist.metadata["Name"]
        if not package_name.startswith("nodetool-"):
            continue

        # If no dev location found, try site-packages
        base_path = str(dist.locate_file("nodetool/package_metadata"))
        if base_path in visited_paths:
            continue
        visited_paths.add(base_path)
        metadata_files = list(Path(base_path).glob("*.json"))

        for metadata_file in metadata_files:
            with open(metadata_file) as f:
                try:
                    metadata = json.load(f)
                    metadata["source_folder"] = str(Path(base_path).parent.parent)
                    packages.append(PackageModel(**metadata))
                except Exception as e:
                    print(f"Error processing {metadata_file}: {e}")

    return packages


def get_nodetool_package_source_folders() -> List[Path]:
    """
    Get a list of all editable source folders from nodetool packages.

    Returns:
        List[Path]: A list of Path objects to source folders of all editable nodetool packages
    """
    source_folders = []
    import sys

    # Check for editable installs in sys.path
    for path in sys.path:
        if "nodetool-" in path:
            # For editable installs, the path itself is typically the source folder
            source_path = Path(path)
            if source_path.exists():
                source_folders.append(source_path)

    return source_folders


def scan_for_package_nodes(verbose: bool = False) -> PackageModel:
    """Scan current directory for nodes and create package metadata."""
    import os
    import sys
    import tomli
    import json
    from nodetool.metadata.node_metadata import (
        EnumEncoder,
        PackageModel,
        get_node_classes_from_module,
    )

    sys.path.append(os.path.abspath("src"))

    # Check for pyproject.toml in current directory
    if not os.path.exists("pyproject.toml"):
        print("Error: No pyproject.toml found in current directory")
        sys.exit(1)

    # Read pyproject.toml
    with open("pyproject.toml", "rb") as f:
        pyproject_data = tomli.loads(f.read().decode())

    # Extract metadata
    project_data = pyproject_data.get("project", {})
    if not project_data:
        project_data = pyproject_data.get("tool", {}).get("poetry", {})

    if not project_data:
        print("Error: No project metadata found in pyproject.toml")
        sys.exit(1)

    repo_id = project_data.get("repository", "").split("/")[-2:]
    repo_id = "/".join(repo_id)
    package_name = project_data.get("name", "")

    # Discover examples and assets using unified Registry
    registry = Registry()

    # Create package model
    package = PackageModel(
        name=package_name,
        description=project_data.get("description", ""),
        version=project_data.get("version", "0.1.0"),
        authors=project_data.get("authors", []),
        repo_id=repo_id,
        nodes=[],
        examples=registry._load_examples_from_directory(
            "src/nodetool/examples", package_name
        ),
        assets=registry._load_assets_from_directory(
            "src/nodetool/assets", package_name
        ),
    )

    # Add src directory to Python path temporarily
    src_path = os.path.abspath("src/nodetool/nodes")
    if os.path.exists(src_path):
        # Discover nodes
        for root, _, files in os.walk(src_path):
            for file in files:
                if file.endswith(".py"):
                    module_path = os.path.join(root, file)
                    rel_path = os.path.relpath(module_path, src_path)
                    module_name = os.path.splitext(rel_path)[0].replace(os.sep, ".")

                    if verbose:
                        click.echo(f"Scanning module: {module_name}")

                    try:
                        full_module_name = f"nodetool.nodes.{module_name}"
                        node_classes = get_node_classes_from_module(
                            full_module_name, verbose
                        )
                        if node_classes:
                            assert package.nodes is not None
                            package.nodes.extend(
                                node_class.metadata() for node_class in node_classes
                            )
                    except Exception as e:
                        if verbose:
                            click.echo(f"Error processing {module_name}: {e}", err=True)

        # Write the single nodes.json file in the root directory
        os.makedirs("src/nodetool/package_metadata", exist_ok=True)
        # Construct the metadata file path using package.name
        metadata_file_path = f"src/nodetool/package_metadata/{package.name}.json"
        with open(metadata_file_path, "w") as f:
            json.dump(
                package.model_dump(exclude_defaults=True),
                f,
                indent=2,
                cls=EnumEncoder,
            )

    print(
        f"✅ Successfully created package metadata for {package.name} with {len(package.nodes or [])} total nodes, {len(package.examples or [])} examples, and {len(package.assets or [])} assets"
    )

    return package  # Return the package model


def save_package_metadata(package: PackageModel, verbose: bool = False):
    """
    Save the package metadata to a JSON file.

    This function saves all package components (nodes, examples, and assets)
    to the metadata file at: src/nodetool/package_metadata/{package.name}.json

    Args:
        package: The package model to save
        verbose: Whether to print verbose output during saving

    Returns:
        str: The path to the saved metadata file
    """
    import os
    import json
    from nodetool.metadata.node_metadata import EnumEncoder

    # Create metadata directory if it doesn't exist
    os.makedirs("src/nodetool/package_metadata", exist_ok=True)

    # Generate the package metadata
    metadata = package.model_dump(exclude_defaults=True)

    # Save to package_metadata directory
    metadata_path = f"src/nodetool/package_metadata/{package.name}.json"
    if verbose:
        print(f"Saving package metadata to {metadata_path}")

    with open(metadata_path, "w") as f:
        json.dump(
            metadata,
            f,
            indent=2,
            cls=EnumEncoder,
        )

    # Log the component counts
    node_count = len(package.nodes or [])
    example_count = len(package.examples or [])
    asset_count = len(package.assets or [])

    print(
        f"Saved metadata with {node_count} nodes, {example_count} examples, and {asset_count} assets"
    )

    return metadata_path


def update_pyproject_include(package: PackageModel, verbose: bool = False) -> None:
    """Ensure package assets are listed in pyproject.toml's include section."""
    import json
    import tomli

    pyproject_path = "pyproject.toml"
    if not os.path.exists(pyproject_path):
        if verbose:
            print("pyproject.toml not found, skipping update")
        return

    with open(pyproject_path, "rb") as f:
        content = f.read().decode()

    data = tomli.loads(content)

    poetry = data.get("tool", {}).get("poetry", {})
    include_list = poetry.get("include", [])
    if not isinstance(include_list, list):
        include_list = [str(include_list)]

    metadata_path = f"src/nodetool/package_metadata/{package.name}.json"
    asset_paths = [
        f"src/nodetool/assets/{package.name}/{asset.name}"
        for asset in package.assets or []
    ]

    for p in [metadata_path, *asset_paths]:
        if p not in include_list:
            include_list.append(p)

    lines = content.splitlines(keepends=True)
    start = None
    end = len(lines)
    for i, line in enumerate(lines):
        if line.strip() == "[tool.poetry]":
            start = i
            continue
        if start is not None and i > start and line.startswith("["):
            end = i
            break

    if start is None:
        if verbose:
            print("[tool.poetry] section not found in pyproject.toml")
        return

    include_idx = None
    for i in range(start + 1, end):
        if lines[i].strip().startswith("include"):
            include_idx = i
            break

    new_line = "include = " + json.dumps(include_list) + "\n"
    if include_idx is not None:
        lines[include_idx] = new_line
    else:
        lines.insert(end, new_line)

    with open(pyproject_path, "w") as f:
        f.writelines(lines)

    if verbose:
        print(f"Updated {pyproject_path} include section with asset files")


async def main():
    """
    Main function to run smoke tests for the registry module.
    """
    print("--- Running Smoke Tests for nodetool.packages.registry ---")

    print("\n--- Testing get_packages_dir ---")
    packages_dir = get_packages_dir()
    print(f"Packages directory: {packages_dir}")

    print("\n--- Testing get_package_manager_command ---")
    pkg_mgr_cmd = get_package_manager_command()
    print(f"Package manager command: {pkg_mgr_cmd}")

    print("\n--- Testing discover_node_packages ---")
    installed_discovered_packages = discover_node_packages()
    print(
        f"Discovered {len(installed_discovered_packages)} installed node packages (via discover_node_packages)."
    )
    for pkg in installed_discovered_packages:
        print(f"  - {pkg.name} ({pkg.repo_id if hasattr(pkg, 'repo_id') else 'N/A'})")

    print("\n--- Testing get_nodetool_package_source_folders ---")
    source_folders = get_nodetool_package_source_folders()
    print(f"Found {len(source_folders)} nodetool package source folders.")
    for folder in source_folders:
        print(f"  - {folder}")

    # Initialize Registry
    registry = Registry()

    print("\n--- Testing registry.list_installed_packages ---")
    installed_packages = registry.list_installed_packages()
    print(f"Found {len(installed_packages)} installed packages (via registry).")
    for pkg in installed_packages:
        print(f"  - {pkg.name} ({pkg.repo_id if hasattr(pkg, 'repo_id') else 'N/A'})")

    # Test list_available_packages
    print("\n--- Testing registry.list_available_packages ---")
    available_packages = registry.list_available_packages()
    print(f"Found {len(available_packages)} available packages from registry.")
    if available_packages:
        print(f"  First few: {[pkg.name for pkg in available_packages[:3]]}")

    # Test search_nodes
    print("\n--- Testing registry.search_nodes ---")
    print("Searching for all nodes (empty query)...")
    all_nodes = await registry.search_nodes("huggingface")
    print(f"Found {len(all_nodes)} nodes in total.")
    if all_nodes:
        print(f"  Sample node name: {all_nodes[0].get('name') if all_nodes else 'N/A'}")

    # Test get_package_for_node_type
    print("\n--- Testing registry.get_package_for_node_type ---")
    # This test depends on search_nodes populating the cache.
    sample_node_type = "huggingface.text_to_image.StableDiffusion"
    await registry.search_nodes()  # This might repopulate or confirm emptiness due to prior errors

    package_repo_id = await registry.get_package_for_node_type(sample_node_type)
    if package_repo_id:
        print(f"Package for node type '{sample_node_type}': {package_repo_id}")
    else:
        print(
            f"No package found for node type '{sample_node_type}' (this is expected if cache is empty, node type doesn't exist, or due to prior network issues)."
        )

    # Test unified example and asset functionality
    print("\n--- Testing unified Registry (formerly ExampleRegistry) ---")

    # Test list_examples
    print("\n--- Testing Registry.list_examples ---")
    examples = registry.list_examples()
    print(f"Listed {len(examples)} example workflows.")
    if examples:
        for example in examples:  # Show first few examples
            print(f"  - {example.name} from {example.package_name} in {example.path}")

    # Test find_example_by_name
    if examples:
        example_name = examples[0].name
        print(f"\n--- Testing Registry.find_example_by_name with '{example_name}' ---")
        found_example = registry.find_example_by_name(example_name)
        if found_example:
            print(f"Found example: {found_example.name}")
        else:
            print(f"Example '{example_name}' not found.")

    # Test cache clearing
    print("\n--- Testing Registry.clear_cache ---")
    registry.clear_cache()
    print("Example cache cleared successfully.")

    # Test list_assets
    print("\n--- Testing Registry.list_assets ---")
    assets = registry.list_assets()
    print(f"Listed {len(assets)} asset files.")
    if assets:
        for asset in assets[:3]:  # Show first few assets
            print(f"  - {asset.name} from {asset.package_name} in {asset.path}")

    # Test find_asset_by_name
    if assets:
        asset_name = assets[0].name
        print(f"\n--- Testing Registry.find_asset_by_name with '{asset_name}' ---")
        found_asset = registry.find_asset_by_name(asset_name)
        if found_asset:
            print(f"Found asset: {found_asset.name}")
        else:
            print(f"Asset '{asset_name}' not found.")

    print("=== Testing Example Workflow Search ===\n")

    # Test 1: Empty query (should return all examples)
    print("Test 1: Empty query (return all examples)")
    all_examples = registry.search_example_workflows("")
    print(f"Found {len(all_examples)} examples")
    print()

    # Test 2: Search for specific node type (RealESRGAN)
    print("Test 2: Search for 'Chat' in node types")
    results = registry.search_example_workflows("Chat")
    print(f"Found {len(results)} workflows with 'Chat' nodes")
    for workflow in results:
        print(f"  - {workflow.name}: {workflow.description[:60]}...")
    print()

    # Test 3: Search for node title (upscaler)
    print("Test 3: Search for 'LLM' in node titles")
    results = registry.search_example_workflows("LLM")
    print(f"Found {len(results)} workflows with 'LLM' in node titles")
    for workflow in results:
        print(f"  - {workflow.name}: {workflow.description[:60]}...")
    print()

    # Test 4: Search for word in node description
    print("Test 4: Search for 'upscaled' in node descriptions")
    results = registry.search_example_workflows("upscaled")
    print(f"Found {len(results)} workflows with 'upscaled' in node descriptions")
    for workflow in results:
        print(f"  - {workflow.name}: {workflow.description[:60]}...")
    print()

    # Test 5: Search for huggingface
    print("Test 5: Search for 'huggingface' in all node properties")
    results = registry.search_example_workflows("huggingface")
    print(f"Found {len(results)} workflows with 'huggingface' nodes")
    for workflow in results:
        print(f"  - {workflow.name}")
        # Show which nodes matched
        for node in workflow.graph.nodes:
            if "huggingface" in node.type.lower():
                print(f"    Node type: {node.type}")

    print()

    # Test 6: Search for "image" in descriptions
    print("Test 6: Search for 'image' in node fields")
    results = registry.search_example_workflows("image")
    print(f"Found {len(results)} workflows with 'image' in node properties")
    for workflow in results:
        print(f"  - {workflow.name}")
    print()

    # Test 7: Case insensitive search
    print("Test 7: Case insensitive search for 'REALESRGAN'")
    results = registry.search_example_workflows("REALESRGAN")
    print(f"Found {len(results)} workflows (case insensitive)")
    print()

    # Test 8: Non-matching query
    print("Test 8: Non-matching query")
    results = registry.search_example_workflows("xyz_nonexistent_query")
    print(f"Found {len(results)} workflows (should be 0)")
    print()

    print("=== Tests Complete ===")


if __name__ == "__main__":
    asyncio.run(main())<|MERGE_RESOLUTION|>--- conflicted
+++ resolved
@@ -71,11 +71,7 @@
 from nodetool.packages.types import AssetInfo, PackageInfo
 from nodetool.types.workflow import Workflow
 from nodetool.types.graph import Graph as APIGraph
-<<<<<<< HEAD
-from nodetool.workflows.base_node import get_node_class
-=======
 from nodetool.workflows.base_node import get_node_class, split_camel_case
->>>>>>> ec38aff9
 
 
 # Constants
@@ -835,43 +831,51 @@
             )
 
     def load_example(self, package_name: str, example_name: str) -> Optional[Workflow]:
-        """
-        Load a single example workflow from disk given package name and example name.
-
-        This method uses the package's source folder to construct the path to the example file.
-
-        Args:
-            package_name: The name of the package containing the example
-            example_name: The name of the example workflow to load
-
-        Returns:
-            Optional[Workflow]: The loaded workflow with full data, or None if not found
-
-        Raises:
-            ValueError: If the package is not found
-        """
-        package = self.find_package_by_name(package_name)
-        if not package:
-            raise ValueError(f"Package {package_name} not found")
-
-        if not package.source_folder:
-            raise ValueError(f"Package {package_name} does not have a source folder")
-
-        # Construct the path to the example file
-        # Examples are stored in: source_folder/nodetool/examples/package_name/example_name.json
-        example_path = (
-            Path(package.source_folder)
-            / "nodetool"
-            / "examples"
-            / package_name
-            / f"{example_name}.json"
-        )
-
-        if not example_path.exists():
-            return None
-
-        workflow = self._load_example_from_file(str(example_path), package_name)
-        return workflow
+            """
+            Load a single example workflow from disk given package name and example name.
+
+            This method uses the package's source folder to construct the path to the example file.
+            Results are cached for performance.
+
+            Args:
+                package_name: The name of the package containing the example
+                example_name: The name of the example workflow to load
+
+            Returns:
+                Optional[Workflow]: The loaded workflow with full data, or None if not found
+
+            Raises:
+                ValueError: If the package is not found
+            """
+            # Check cache first
+            cache_key = f"{package_name}:{example_name}"
+            if cache_key in self._examples_cache:
+                return self._examples_cache[cache_key]
+
+            package = self.find_package_by_name(package_name)
+            if not package:
+                raise ValueError(f"Package {package_name} not found")
+
+            if not package.source_folder:
+                raise ValueError(f"Package {package_name} does not have a source folder")
+
+            # Construct the path to the example file
+            # Examples are stored in: source_folder/nodetool/examples/package_name/example_name.json
+            example_path = (
+                Path(package.source_folder)
+                / "nodetool"
+                / "examples"
+                / package_name
+                / f"{example_name}.json"
+            )
+
+            if not example_path.exists():
+                self._examples_cache[cache_key] = None  # Cache the None result too
+                return None
+
+            workflow = self._load_example_from_file(str(example_path), package_name)
+            self._examples_cache[cache_key] = workflow
+            return workflow
 
     def search_example_workflows(self, query: str = "") -> List[Workflow]:
         """
