--- conflicted
+++ resolved
@@ -1674,19 +1674,12 @@
             AudioRef: The converted AudioRef object.
 
         """
-<<<<<<< HEAD
-        # Extract audio metadata from the segment
-        duration = len(audio_segment) / 1000.0  # pydub duration is in milliseconds
-        sample_rate = audio_segment.frame_rate
-        channels = audio_segment.channels
-=======
         metadata = {
             "sample_rate": audio_segment.frame_rate,
             "channels": audio_segment.channels,
             "format": "wav",
             "duration_seconds": audio_segment.duration_seconds,
         }
->>>>>>> 8c6429af
 
         # Prefer memory representation when no name is provided (no persistence needed)
         if name is None:
@@ -1697,36 +1690,17 @@
             buffer = BytesIO()
             audio_segment.export(buffer, format="wav")
             buffer.seek(0)
-<<<<<<< HEAD
-            return AudioRef(
-                uri=memory_uri,
-                data=buffer.read(),
-                duration=duration,
-                sample_rate=sample_rate,
-                channels=channels,
-            )
-=======
             return AudioRef(uri=memory_uri, data=buffer.read(), metadata=metadata)
->>>>>>> 8c6429af
         else:
             # Create asset when name is provided (persistence needed)
             buffer = BytesIO()
             audio_segment.export(buffer, format="wav")
             buffer.seek(0)
-<<<<<<< HEAD
-            audio_ref = await self.audio_from_io(buffer, name=name, parent_id=parent_id)
-            # Populate metadata on the returned ref
-            audio_ref.duration = duration
-            audio_ref.sample_rate = sample_rate
-            audio_ref.channels = channels
-            return audio_ref
-=======
             ref = await self.audio_from_io(
                 buffer, name=name, parent_id=parent_id, content_type="audio/wav"
             )
             ref.metadata = metadata
             return ref
->>>>>>> 8c6429af
 
     async def dataframe_to_pandas(self, df: DataframeRef) -> pd.DataFrame:
         """
@@ -1887,10 +1861,6 @@
         Returns:
             ImageRef: The ImageRef object.
         """
-<<<<<<< HEAD
-        # Extract image dimensions
-        width, height = image.size
-=======
         # Build metadata from PIL Image properties if not provided
         if metadata is None:
             metadata = {
@@ -1899,7 +1869,6 @@
                 "mode": image.mode,
                 "format": "png",
             }
->>>>>>> 8c6429af
 
         # Prefer memory representation when no name is provided (no persistence needed)
         if name is None:
@@ -2052,19 +2021,6 @@
 
         from nodetool.media.video.video_utils import export_to_video
 
-<<<<<<< HEAD
-        # Calculate duration based on frame count and fps
-        num_frames = len(frames)
-        duration = num_frames / fps if fps > 0 else 0.0
-
-        with tempfile.NamedTemporaryFile(suffix=".mp4", delete=True) as temp:
-            export_to_video(frames, temp.name, fps=fps)
-            video_ref = await self.video_from_io(open(temp.name, "rb"), name=name, parent_id=parent_id)
-            # Populate metadata on the returned ref
-            video_ref.duration = duration
-            video_ref.format = "mp4"
-            return video_ref
-=======
         # Build metadata from frames
         frame_count = len(frames)
         width, height = 0, 0
@@ -2093,7 +2049,6 @@
                 ref = await self.video_from_io(f)
             ref.metadata = metadata
             return ref
->>>>>>> 8c6429af
 
     async def video_from_numpy(
         self,
@@ -2116,11 +2071,6 @@
         # Convert numpy array to list of frames for the utility function
         video_frames = list(video)
 
-<<<<<<< HEAD
-        # Calculate duration based on frame count and fps
-        num_frames = len(video_frames)
-        duration = num_frames / fps if fps > 0 else 0.0
-=======
         # Build metadata from numpy array shape (T, H, W, C)
         frame_count = len(video_frames)
         width, height = 0, 0
@@ -2135,7 +2085,6 @@
             "format": "mp4",
             "duration_seconds": frame_count / fps if fps > 0 else None,
         }
->>>>>>> 8c6429af
 
         # Use shared video utility for consistent behavior
         video_bytes = _export_to_video_bytes(video_frames, fps=fps)
@@ -2143,17 +2092,9 @@
         # Create BytesIO from the video bytes
         buffer = BytesIO(video_bytes)
         buffer.seek(0)
-<<<<<<< HEAD
-        video_ref = await self.video_from_io(buffer, name=name, parent_id=parent_id)
-        # Populate metadata on the returned ref
-        video_ref.duration = duration
-        video_ref.format = "mp4"
-        return video_ref
-=======
         ref = await self.video_from_io(buffer, name=name, parent_id=parent_id)
         ref.metadata = metadata
         return ref
->>>>>>> 8c6429af
 
     async def url_to_base64(self, url: str) -> str:
         """
